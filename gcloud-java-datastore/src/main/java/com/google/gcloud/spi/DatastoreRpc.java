/*
 * Copyright 2015 Google Inc. All Rights Reserved.
 *
 * Licensed under the Apache License, Version 2.0 (the "License");
 * you may not use this file except in compliance with the License.
 * You may obtain a copy of the License at
 *
 *       http://www.apache.org/licenses/LICENSE-2.0
 *
 * Unless required by applicable law or agreed to in writing, software
 * distributed under the License is distributed on an "AS IS" BASIS,
 * WITHOUT WARRANTIES OR CONDITIONS OF ANY KIND, either express or implied.
 * See the License for the specific language governing permissions and
 * limitations under the License.
 */

package com.google.gcloud.spi;

<<<<<<< HEAD
=======
import com.google.api.services.datastore.DatastoreV1.AllocateIdsRequest;
import com.google.api.services.datastore.DatastoreV1.AllocateIdsResponse;
import com.google.api.services.datastore.DatastoreV1.BeginTransactionRequest;
import com.google.api.services.datastore.DatastoreV1.BeginTransactionResponse;
import com.google.api.services.datastore.DatastoreV1.CommitRequest;
import com.google.api.services.datastore.DatastoreV1.CommitResponse;
import com.google.api.services.datastore.DatastoreV1.LookupRequest;
import com.google.api.services.datastore.DatastoreV1.LookupResponse;
import com.google.api.services.datastore.DatastoreV1.RollbackRequest;
import com.google.api.services.datastore.DatastoreV1.RollbackResponse;
import com.google.api.services.datastore.DatastoreV1.RunQueryRequest;
import com.google.api.services.datastore.DatastoreV1.RunQueryResponse;
import com.google.gcloud.datastore.DatastoreException;

>>>>>>> 44a1533d
/**
 * Provides access to the remote Datastore service.
 */
public interface DatastoreRpc {

<<<<<<< HEAD
  public class DatastoreRpcException extends Exception {

    /**
     * The reason for the exception.
     *
     * @see <a href="https://cloud.google.com/datastore/docs/concepts/errors#Error_Codes">Google
     *     Cloud Datastore error codes</a>
     */
    public enum Reason {

      ABORTED(true, "Request aborted", 409),
      DEADLINE_EXCEEDED(true, "Deadline exceeded", 403),
      FAILED_PRECONDITION(false, "Invalid request", 412),
      INTERNAL(false, "Server returned an error", 500),
      INVALID_ARGUMENT(false, "Request parameter has an invalid value", 400),
      PERMISSION_DENIED(false, "Unauthorized request", 403),
      RESOURCE_EXHAUSTED(false, "Quota exceeded", 402),
      UNAVAILABLE(true, "Could not reach service", 503);

      private final boolean retryable;
      private final String description;
      private final int httpStatus;

      private Reason(boolean retryable, String description, int httpStatus) {
        this.retryable = retryable;
        this.description = description;
        this.httpStatus = httpStatus;
      }

      public boolean retryable() {
        return retryable;
      }

      public String description() {
        return description;
      }

      public int httpStatus() {
        return httpStatus;
      }
    }

    private final String reason;
    private final int httpStatus;
    private final boolean retryable;

    public DatastoreRpcException(Reason reason) {
      this(reason.name(), reason.httpStatus, reason.retryable, reason.description);
    }

    public DatastoreRpcException(String reason, int httpStatus, boolean retryable, String message) {
      super(message);
      this.reason = reason;
      this.httpStatus = httpStatus;
      this.retryable = retryable;
    }

    public String reason() {
      return reason;
    }

    public int httpStatus() {
      return httpStatus;
    }

    public boolean retryable() {
      return retryable;
    }
  }

  com.google.datastore.v1beta3.AllocateIdsResponse allocateIds(
      com.google.datastore.v1beta3.AllocateIdsRequest request) throws DatastoreRpcException;

  com.google.datastore.v1beta3.BeginTransactionResponse beginTransaction(
      com.google.datastore.v1beta3.BeginTransactionRequest request)
      throws DatastoreRpcException;

  com.google.datastore.v1beta3.CommitResponse commit(
      com.google.datastore.v1beta3.CommitRequest request) throws DatastoreRpcException;

  com.google.datastore.v1beta3.LookupResponse lookup(
      com.google.datastore.v1beta3.LookupRequest request) throws DatastoreRpcException;

  com.google.datastore.v1beta3.RollbackResponse rollback(
      com.google.datastore.v1beta3.RollbackRequest request) throws DatastoreRpcException;

  com.google.datastore.v1beta3.RunQueryResponse runQuery(
      com.google.datastore.v1beta3.RunQueryRequest request) throws DatastoreRpcException;
=======
  AllocateIdsResponse allocateIds(AllocateIdsRequest request) throws DatastoreException;

  BeginTransactionResponse beginTransaction(BeginTransactionRequest request)
      throws DatastoreException;

  CommitResponse commit(CommitRequest request) throws DatastoreException;

  LookupResponse lookup(LookupRequest request) throws DatastoreException;

  RollbackResponse rollback(RollbackRequest request) throws DatastoreException;

  RunQueryResponse runQuery(RunQueryRequest request) throws DatastoreException;
>>>>>>> 44a1533d
}<|MERGE_RESOLUTION|>--- conflicted
+++ resolved
@@ -16,129 +16,28 @@
 
 package com.google.gcloud.spi;
 
-<<<<<<< HEAD
-=======
-import com.google.api.services.datastore.DatastoreV1.AllocateIdsRequest;
-import com.google.api.services.datastore.DatastoreV1.AllocateIdsResponse;
-import com.google.api.services.datastore.DatastoreV1.BeginTransactionRequest;
-import com.google.api.services.datastore.DatastoreV1.BeginTransactionResponse;
-import com.google.api.services.datastore.DatastoreV1.CommitRequest;
-import com.google.api.services.datastore.DatastoreV1.CommitResponse;
-import com.google.api.services.datastore.DatastoreV1.LookupRequest;
-import com.google.api.services.datastore.DatastoreV1.LookupResponse;
-import com.google.api.services.datastore.DatastoreV1.RollbackRequest;
-import com.google.api.services.datastore.DatastoreV1.RollbackResponse;
-import com.google.api.services.datastore.DatastoreV1.RunQueryRequest;
-import com.google.api.services.datastore.DatastoreV1.RunQueryResponse;
 import com.google.gcloud.datastore.DatastoreException;
 
->>>>>>> 44a1533d
 /**
  * Provides access to the remote Datastore service.
  */
 public interface DatastoreRpc {
 
-<<<<<<< HEAD
-  public class DatastoreRpcException extends Exception {
-
-    /**
-     * The reason for the exception.
-     *
-     * @see <a href="https://cloud.google.com/datastore/docs/concepts/errors#Error_Codes">Google
-     *     Cloud Datastore error codes</a>
-     */
-    public enum Reason {
-
-      ABORTED(true, "Request aborted", 409),
-      DEADLINE_EXCEEDED(true, "Deadline exceeded", 403),
-      FAILED_PRECONDITION(false, "Invalid request", 412),
-      INTERNAL(false, "Server returned an error", 500),
-      INVALID_ARGUMENT(false, "Request parameter has an invalid value", 400),
-      PERMISSION_DENIED(false, "Unauthorized request", 403),
-      RESOURCE_EXHAUSTED(false, "Quota exceeded", 402),
-      UNAVAILABLE(true, "Could not reach service", 503);
-
-      private final boolean retryable;
-      private final String description;
-      private final int httpStatus;
-
-      private Reason(boolean retryable, String description, int httpStatus) {
-        this.retryable = retryable;
-        this.description = description;
-        this.httpStatus = httpStatus;
-      }
-
-      public boolean retryable() {
-        return retryable;
-      }
-
-      public String description() {
-        return description;
-      }
-
-      public int httpStatus() {
-        return httpStatus;
-      }
-    }
-
-    private final String reason;
-    private final int httpStatus;
-    private final boolean retryable;
-
-    public DatastoreRpcException(Reason reason) {
-      this(reason.name(), reason.httpStatus, reason.retryable, reason.description);
-    }
-
-    public DatastoreRpcException(String reason, int httpStatus, boolean retryable, String message) {
-      super(message);
-      this.reason = reason;
-      this.httpStatus = httpStatus;
-      this.retryable = retryable;
-    }
-
-    public String reason() {
-      return reason;
-    }
-
-    public int httpStatus() {
-      return httpStatus;
-    }
-
-    public boolean retryable() {
-      return retryable;
-    }
-  }
-
   com.google.datastore.v1beta3.AllocateIdsResponse allocateIds(
-      com.google.datastore.v1beta3.AllocateIdsRequest request) throws DatastoreRpcException;
+      com.google.datastore.v1beta3.AllocateIdsRequest request) throws DatastoreException;
 
   com.google.datastore.v1beta3.BeginTransactionResponse beginTransaction(
-      com.google.datastore.v1beta3.BeginTransactionRequest request)
-      throws DatastoreRpcException;
+      com.google.datastore.v1beta3.BeginTransactionRequest request) throws DatastoreException;
 
   com.google.datastore.v1beta3.CommitResponse commit(
-      com.google.datastore.v1beta3.CommitRequest request) throws DatastoreRpcException;
+      com.google.datastore.v1beta3.CommitRequest request) throws DatastoreException;
 
   com.google.datastore.v1beta3.LookupResponse lookup(
-      com.google.datastore.v1beta3.LookupRequest request) throws DatastoreRpcException;
+      com.google.datastore.v1beta3.LookupRequest request) throws DatastoreException;
 
   com.google.datastore.v1beta3.RollbackResponse rollback(
-      com.google.datastore.v1beta3.RollbackRequest request) throws DatastoreRpcException;
+      com.google.datastore.v1beta3.RollbackRequest request) throws DatastoreException;
 
   com.google.datastore.v1beta3.RunQueryResponse runQuery(
-      com.google.datastore.v1beta3.RunQueryRequest request) throws DatastoreRpcException;
-=======
-  AllocateIdsResponse allocateIds(AllocateIdsRequest request) throws DatastoreException;
-
-  BeginTransactionResponse beginTransaction(BeginTransactionRequest request)
-      throws DatastoreException;
-
-  CommitResponse commit(CommitRequest request) throws DatastoreException;
-
-  LookupResponse lookup(LookupRequest request) throws DatastoreException;
-
-  RollbackResponse rollback(RollbackRequest request) throws DatastoreException;
-
-  RunQueryResponse runQuery(RunQueryRequest request) throws DatastoreException;
->>>>>>> 44a1533d
+      com.google.datastore.v1beta3.RunQueryRequest request) throws DatastoreException;
 }